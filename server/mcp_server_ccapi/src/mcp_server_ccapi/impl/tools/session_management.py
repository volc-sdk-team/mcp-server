--- conflicted
+++ resolved
@@ -60,18 +60,6 @@
 
     env_data = workflow_store[environment_token]['data']
     # 对 ak/sk 进行中间脱敏
-<<<<<<< HEAD
-    # if 'ak' in env_data and env_data['ak']:
-    #     ak = env_data['ak']
-    #     env_data['ak'] = (
-    #         f'{ak[:4]}{"*" * (len(ak) - 8)}{ak[-4:]}' if len(ak) > 8 else f'{"*" * len(ak)}'
-    #     )
-    # if 'sk' in env_data and env_data['sk']:
-    #     sk = env_data['sk']
-    #     env_data['sk'] = (
-    #         f'{sk[:4]}{"*" * (len(sk) - 8)}{sk[-4:]}' if len(sk) > 8 else f'{"*" * len(sk)}'
-    #     )
-=======
     if 'ak' in env_data and env_data['ak']:
         ak = env_data['ak']
         env_data['ak'] = (
@@ -82,8 +70,6 @@
         env_data['sk'] = (
             f'{sk[:4]}{"*" * (len(sk) - 8)}{sk[-4:]}' if len(sk) > 8 else f'{"*" * len(sk)}'
         )
->>>>>>> d02681dc
-
     return {
         'environment_token': environment_token,
         'message': 'Environment validation completed. Use this token with get_volcengine_session_info().',
